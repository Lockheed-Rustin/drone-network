mod client;
mod client_routing;
<<<<<<< HEAD

pub use client::*;
pub use client_routing::*;
=======
mod message_manager;

pub use client::*;
pub use client_routing::*;
pub use message_manager::*;
>>>>>>> c15febda
<|MERGE_RESOLUTION|>--- conflicted
+++ resolved
@@ -1,13 +1,7 @@
 mod client;
 mod client_routing;
-<<<<<<< HEAD
-
-pub use client::*;
-pub use client_routing::*;
-=======
 mod message_manager;
 
 pub use client::*;
 pub use client_routing::*;
-pub use message_manager::*;
->>>>>>> c15febda
+pub use message_manager::*;