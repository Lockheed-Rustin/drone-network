--- conflicted
+++ resolved
@@ -31,61 +31,9 @@
             controller_recv,
             packet_send,
             packet_recv,
-<<<<<<< HEAD
         }
     }
 
-    pub fn run(&self) {
-        //send flood request
-        let flood_request_packet = Packet {
-            pack_type: PacketType::FloodRequest(FloodRequest {
-                flood_id: 0,
-                initiator_id: self.id,
-                path_trace: vec![(self.id, NodeType::Client)],
-            }),
-            routing_header: SourceRoutingHeader {
-                hop_index: 0,
-                hops: vec![],
-            },
-            session_id: 0,
-        };
-
-        for (_, sender) in self.packet_send.iter() {
-            sender.send(flood_request_packet.clone()).expect("Error in send");
-=======
->>>>>>> a999b2f7
-        }
-    }
-
-<<<<<<< HEAD
-        //send other packets
-        let sender = self.packet_send.get(&2).unwrap();
-        let mut fragment_index = 0;
-        let mut start_time = Instant::now();
-
-        loop {
-            if start_time.elapsed() >= Duration::from_secs(1) {
-                sender.send(Packet {
-                    pack_type: PacketType::MsgFragment(Fragment {
-                        fragment_index,
-                        total_n_fragments: 0,
-                        length: 0,
-                        data: [0; 128],
-                    }),
-                    routing_header: SourceRoutingHeader {
-                        hop_index: 1,
-                        hops: vec![self.id, 2, 1, 5]
-                    },
-                    session_id: 0,
-                }).expect("Error in send");
-
-                fragment_index += 1;
-                start_time = Instant::now();
-            }
-            if let Ok(packet) = self.packet_recv.try_recv() {
-                self.handle_packet(packet);
-            }
-=======
     pub fn run(&self) {
         // //send flood request
         // let flood_request_packet = Packet {
@@ -210,7 +158,6 @@
 
         for (_, sender) in self.packet_send.iter() {
             sender.send(flood_request_packet.clone()).expect("Error in send");
->>>>>>> a999b2f7
         }
     }
 
