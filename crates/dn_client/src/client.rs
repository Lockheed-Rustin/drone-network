<<<<<<< HEAD
use crossbeam_channel::{select_biased, Receiver, Sender};
use dn_controller::{ClientCommand, ClientEvent};
use dn_message::{Assembler, ClientBody, Message};
use std::collections::{HashMap};
use wg_2024::network::SourceRoutingHeader;
use wg_2024::packet::{Ack, FloodRequest, FloodResponse, Fragment, Nack, NackType, NodeType, PacketType};
=======
use crate::{ClientRouting, MessageManager, ServerTypeError};
use crossbeam_channel::{select_biased, Receiver, Sender};
use dn_controller::{ClientCommand, ClientEvent};
use dn_message::{
    Assembler, ClientBody, ClientCommunicationBody, Message, ServerBody, ServerCommunicationBody,
    ServerType,
};
use std::collections::{HashMap};
use wg_2024::network::SourceRoutingHeader;
use wg_2024::packet::{
    Ack, FloodRequest, FloodResponse, Fragment, Nack, NackType, NodeType, PacketType,
};
>>>>>>> c15febda
use wg_2024::{network::NodeId, packet::Packet};
use crate::ClientRouting;



//---------- CUSTOM TYPES ----------//
type PendingFragments = HashMap<u64, Fragment>;


pub enum PathError {
    UnexpectedRecipient,
    InvalidPath,
}



pub struct Client {
    pub id: NodeId,
    pub controller_send: Sender<ClientEvent>,
    pub controller_recv: Receiver<ClientCommand>,
    pub packet_send: HashMap<NodeId, Sender<Packet>>,
    pub packet_recv: Receiver<Packet>,

    pub session_id: u64,
    pub flood_id: u64,
    pub assembler: Assembler,
    pub source_routing: ClientRouting,
<<<<<<< HEAD

    //NOTE: assembler manages incoming messages and rebuild them;
    //      following structures manage sent messages
    pending_sessions: HashMap<u64, (NodeId, PendingFragments)>, // (dest, session_id) -> (fragment_index -> fragment)
    unsendable_fragments: HashMap<NodeId, Vec<(u64, Fragment)>>, // dest -> Vec<(session_id, fragment)>
=======
    message_manager: MessageManager,
>>>>>>> c15febda
}

impl Client {
    #[must_use]
    pub fn new(
        id: NodeId,
        controller_send: Sender<ClientEvent>,
        controller_recv: Receiver<ClientCommand>,
        packet_send: HashMap<NodeId, Sender<Packet>>,
        packet_recv: Receiver<Packet>,
<<<<<<< HEAD
    ) -> Self{
        let mut source_routing= ClientRouting::new(id);
=======
    ) -> Self {
        let mut source_routing = ClientRouting::new(id);
>>>>>>> c15febda

        for neighbor in packet_send.keys() {
            source_routing.add_channel_to_neighbor(*neighbor);
        }

        Self {
            id,
            controller_send,
            controller_recv,
            packet_send,
            packet_recv,
            session_id: 0,
            flood_id: 0,
            assembler: Assembler::new(),
            source_routing,
<<<<<<< HEAD
            pending_sessions: HashMap::new(),
            unsendable_fragments: HashMap::new(),
=======
            message_manager: MessageManager::new(),
>>>>>>> c15febda
        }
    }

    pub fn run(&mut self) {
        self.send_flood_request();

        loop {
            select_biased! {
                recv(self.controller_recv) -> command => {
                    if let Ok(cmd) = command {
                        match cmd {
                            ClientCommand::Return => {return;},
                             _ => self.handle_command(cmd),
                        }
                    }
                },
                recv(self.packet_recv) -> packet => {
                    if let Ok(pckt) = packet {
                        self.handle_packet(pckt);
                    }
                }
            }
        }
    }

<<<<<<< HEAD

    //---------- handle receiver ----------//
    fn handle_command(&mut self, command: ClientCommand) {
        match command {
            ClientCommand::SendMessage(client_body, to) => self.send_message(client_body, to),
=======
    //---------- handle receiver ----------//
    fn handle_command(&mut self, command: ClientCommand) {
        match command {
            ClientCommand::SendMessage(client_body, to) => {
                self.handle_send_message(client_body, to);
            }
>>>>>>> c15febda
            ClientCommand::SendFloodRequest => self.send_flood_request(),
            ClientCommand::RemoveSender(n) => self.remove_sender(n),
            ClientCommand::AddSender(n, sender) => self.add_sender(n, sender),
            _ => {},
        }
    }

    fn handle_packet(&mut self, packet: Packet) {
        //notify controller about receiving packet
        self.controller_send
            .send(ClientEvent::PacketReceived(packet.clone(), self.id))
            .expect("Error in controller_send");

<<<<<<< HEAD
        if !self.is_valid_packet(&packet) { //packet is only traveling through me
            return;
        }

        match packet.pack_type {
            PacketType::MsgFragment(fragment) => {
                self.handle_fragment(&fragment, &packet.routing_header, packet.session_id);
            }

            PacketType::Ack(ack) => {
                self.handle_ack(&ack, &packet.routing_header, packet.session_id);
            }

            PacketType::Nack(nack) => {
                self.handle_nack(&nack, &packet.routing_header, packet.session_id)

=======
        if let Err(err) = self.check_routing(&packet) {
            if let PathError::UnexpectedRecipient = err {
                self.send_unexp_recp(&packet);
            }
            return;
        }


        match packet.pack_type {
            PacketType::MsgFragment(fragment) => {
                self.handle_fragment(&fragment, &packet.routing_header, packet.session_id);
            }

            PacketType::Ack(ack) => {
                self.handle_ack(&ack, &packet.routing_header, packet.session_id);
            }

            PacketType::Nack(nack) => {
                self.handle_nack(&nack, &packet.routing_header, packet.session_id);
>>>>>>> c15febda
            }

            PacketType::FloodRequest(flood_request) => {
                self.handle_flood_request(packet.session_id, flood_request);
            }

            PacketType::FloodResponse(flood_response) => {
<<<<<<< HEAD

=======
>>>>>>> c15febda
                self.handle_flood_response(&flood_response);
            }
        }
    }

<<<<<<< HEAD

    //---------- check routing ----------//
    fn is_valid_packet(&self, packet: &Packet) -> bool {
        match packet.pack_type {
            PacketType::FloodRequest(_) => {
                true
            }
            PacketType::MsgFragment(_) => {
                if packet.routing_header.len() < 2 {
                    return false;
                }

                match packet.routing_header.current_hop() {
                    Some(curr_hop) if curr_hop == self.id => {
                        packet.routing_header.is_last_hop()
                    }
                    Some(_) => {
                        let mut path = packet.routing_header
                            .hops
                            .iter()
                            .cloned()
                            .take(packet.routing_header.hop_index)
                            .rev()
                            .collect::<Vec<_>>();
                        path.insert(0,self.id);

                        let nack = Packet::new_nack(
                            SourceRoutingHeader{hop_index: 0, hops: path},
                            packet.session_id,
                            Nack{
                                fragment_index: packet.get_fragment_index(),
                                nack_type: NackType::UnexpectedRecipient(self.id),
                            }
                        );

                        self.send_packet(nack);

                        false
                    }
                    _ => {false}
                }
            }
            _ => {
                packet.routing_header.len() >= 2
            }
        }
    }


    //---------- add/rmv sender from client ----------//
    fn remove_sender(&mut self, n: NodeId) {
=======
    //---------- check routing ----------//
    fn check_routing(&self, packet: &Packet) -> Result<(), PathError> {
        match packet.pack_type {
            PacketType::FloodRequest(_) => Ok(()),
            PacketType::MsgFragment(_) => {
                if packet.routing_header.len() < 2 {
                    return Err(PathError::InvalidPath);
                }

                match packet.routing_header.current_hop() {
                    Some(curr_hop) => {
                        if curr_hop == self.id {
                            if packet.routing_header.is_last_hop() {
                                Ok(())
                            }
                            else {
                                Err(PathError::InvalidPath)
                            }
                        }
                        else {
                            Err(PathError::UnexpectedRecipient)
                        }

                    },
                    None => Err(PathError::InvalidPath),
                }
            }
            _ => {
                if packet.routing_header.len() > 1 {
                    Ok(())
                }
                else {
                    Err(PathError::InvalidPath)
                }
            },
        }
    }

    //---------- add/rmv sender from client ----------//
    fn remove_sender(&mut self, n: NodeId) {
        if self.packet_send.len() < 2 {
            return;
        }

>>>>>>> c15febda
        self.packet_send.remove(&n);
        self.source_routing.remove_channel_to_neighbor(n);
    }

    fn add_sender(&mut self, n: NodeId, sender: Sender<Packet>) {
<<<<<<< HEAD
        if self.packet_send.contains_key(&n) || self.packet_send.len() < 2 { //client can't have more than 2 senders
            self.packet_send.insert(n, sender);

            if let Some(servers_became_reachable) = self.source_routing.add_channel_to_neighbor(n) {
                self.send_unsended(servers_became_reachable);
            }
        }
    }


    //---------- send ----------//
    fn send_unsended(&mut self, servers: Vec<(NodeId, Vec<NodeId>)>) {
        for (server, path) in servers {
            if path.len() >= 2 {
                if let Some(unsendeds) = self.unsendable_fragments.remove(&server) {
                    let header = SourceRoutingHeader::initialize(path);
                    for (session, fragment) in unsendeds {
                        let packet = Packet::new_fragment(header.clone(), session, fragment);
=======
        if self.packet_send.contains_key(&n) || self.packet_send.len() < 2 {
            //client can't have more than 2 senders
            self.packet_send.insert(n, sender);

            if let Some(servers_became_reachable) = self.source_routing.add_channel_to_neighbor(n) {
                self.send_unsent(servers_became_reachable);
            }
        }
    }

    //---------- send ----------//
    fn send_unexp_recp(&self, packet: &Packet) {
        let mut path = packet
            .routing_header
            .hops
            .iter()
            .copied()
            .take(packet.routing_header.hop_index)
            .rev()
            .collect::<Vec<_>>();
        path.insert(0, self.id);

        let nack = Packet {
            routing_header: SourceRoutingHeader {
                hop_index: 0,
                hops: path,
            },
            session_id: packet.session_id,
            pack_type: PacketType::Nack(Nack {
                fragment_index: packet.get_fragment_index(),
                nack_type: NackType::UnexpectedRecipient(self.id),
            }),
        };

        self.send_packet(nack);
    }

    fn send_unsent(&mut self, servers: Vec<(NodeId, Vec<NodeId>)>) {
        for (server, path) in servers {
            if path.len() >= 2 {
                if let Some(unsents) = self.message_manager.get_unsent_fragments(server) {
                    for (session_id, fragment) in unsents {
                        let packet = Packet {
                            routing_header: SourceRoutingHeader {
                                hop_index: 0,
                                hops: path.clone(),
                            },
                            session_id,
                            pack_type: PacketType::MsgFragment(fragment),
                        };
>>>>>>> c15febda

                        self.send_packet(packet);
                    }
                }
            }
        }
    }

    fn send_message(&mut self, client_body: ClientBody, dest: NodeId) {
        //fragment message and notify controller
<<<<<<< HEAD
        let fragments = self.assembler.serialize_message(&Message::Client(client_body.clone()));

        self.controller_send
            .send(ClientEvent::MessageFragmented{
=======
        let fragments = self
            .assembler
            .serialize_message(&Message::Client(client_body.clone()));

        self.controller_send
            .send(ClientEvent::MessageFragmented {
>>>>>>> c15febda
                body: client_body,
                from: self.id,
                to: dest,
            })
            .expect("Error in controller_send");

<<<<<<< HEAD
        //add fragments to pending session
        let mut pending_fragment: PendingFragments = HashMap::new();

        for fragment in fragments.iter() {
                pending_fragment.insert(fragment.fragment_index, fragment.clone());
        }

        self.pending_sessions.insert(self.session_id, (dest, pending_fragment));
=======
        self.message_manager.add_pending_session(self.session_id, dest, &fragments);
>>>>>>> c15febda

        let mut pkt_not_sended = false;
        for fragment in fragments {
            if !self.send_fragment(dest, fragment, self.session_id) {
                pkt_not_sended = true;
            }
        }
        if pkt_not_sended {
            self.send_flood_request();
        }

        self.session_id += 1;
    }

    fn send_flood_request(&mut self) {
<<<<<<< HEAD
        let flood_request_packet = Packet::new_flood_request(
            SourceRoutingHeader::empty_route(),
            self.session_id,
            FloodRequest::initialize(self.flood_id, self.id, NodeType::Client)
        );
        self.flood_id += 1;
        self.session_id += 1;
=======
        let flood_request_packet = Packet {
            routing_header: SourceRoutingHeader {
                hop_index: 0,
                hops: Vec::new(),
            },
            session_id: self.session_id,
            pack_type: PacketType::FloodRequest(FloodRequest {
                flood_id: self.flood_id,
                initiator_id: self.id,
                path_trace: vec![(self.id, NodeType::Client)],
            }),
        };
>>>>>>> c15febda

        self.flood_id += 1;
        self.session_id += 1;

        self.message_manager.reset_already_dropped();

        for sender in self.packet_send.values() {
            sender
                .send(flood_request_packet.clone())
                .expect("Error in send");

            self.controller_send
                .send(ClientEvent::PacketSent(flood_request_packet.clone()))
                .expect("Error in controller_send");
        }

<<<<<<< HEAD
        self.controller_send
            .send(ClientEvent::PacketSent(flood_request_packet))
            .expect("Error in controller_send");

=======
>>>>>>> c15febda
        self.source_routing.clear_topology();
    }

    fn send_fragment(&mut self, dest: NodeId, fragment: Fragment, session_id: u64) -> bool {
        if let Some(path) = self.source_routing.get_path(dest) {
<<<<<<< HEAD
            let packet= Packet::new_fragment(SourceRoutingHeader::initialize(path.clone()), session_id, fragment);
            self.send_packet(packet);

            true
        }
        else {
            let unsendeds = self.unsendable_fragments.entry(dest).or_default();
            unsendeds.push((session_id, fragment));
=======
            let packet = Packet {
                routing_header: SourceRoutingHeader {
                    hop_index: 0,
                    hops: path.clone(),
                },
                session_id,
                pack_type: PacketType::MsgFragment(fragment),
            };

            self.send_packet(packet);

            true
        } else {
            self.message_manager.add_unsent_fragment(session_id, dest, &fragment);
>>>>>>> c15febda

            false
        }
    }

    fn send_packet(&self, mut packet: Packet) {
        if let Some(next_hop) = packet.routing_header.next_hop() {
            packet.routing_header.increase_hop_index();

            self.packet_send
                .get(&next_hop)
                .unwrap()
                .send(packet.clone())
                .expect("Error in send");

<<<<<<< HEAD

=======
>>>>>>> c15febda
            self.controller_send
                .send(ClientEvent::PacketSent(packet))
                .expect("Error in controller_send");
        }
    }

<<<<<<< HEAD

    //---------- handle ----------//

    fn handle_fragment(&mut self, fragment: &Fragment, header: &SourceRoutingHeader, session_id: u64) {
        if header.hops.len() < 2 {return;}

        if let Some(&sender) = header.hops.first() {
            self.source_routing.correct_exchanged_with(sender, &header.hops);
        }

        let &sender = header.hops.first().expect("Unreachable"); // always have first since path.len() >= 2

        if let Some(Message::Server(server_body)) = self.assembler.handle_fragment(fragment, sender, session_id) {
            self.controller_send
                .send(ClientEvent::MessageAssembled{
                    body: server_body,
                    from: sender,
                    to: self.id,
                })
                .expect("Error in controller_send");
        }

        let ack = Packet::new_ack(
            SourceRoutingHeader::initialize(
                header.hops.iter().cloned().rev().collect::<Vec<_>>()
            ),
            session_id,
            fragment.fragment_index,
        );

        self.send_packet(ack);
    }

    fn handle_flood_response(&mut self, flood_response: &FloodResponse) {
        if let Some(servers_became_reachable) = self.source_routing.add_path(&flood_response.path_trace) {
            self.send_unsended(servers_became_reachable);
        }
    }

    fn handle_ack(&mut self, ack: &Ack, header: &SourceRoutingHeader, session_id: u64) {
        if header.hops.len() < 2 {return;}

        let &server = header.hops.first().expect("Unreachable");

        self.source_routing.correct_send_to(server);

        if let Some((_, pending_fragment)) = self.pending_sessions.get_mut(&session_id) {
            pending_fragment.remove(&ack.fragment_index);
            if pending_fragment.is_empty() {
                self.pending_sessions.remove(&session_id);
            }
        }
    }

    fn handle_nack(&mut self, nack: &Nack, header: &SourceRoutingHeader, session_id: u64) {
        match nack.nack_type {
            NackType::ErrorInRouting(node) => {
                self.source_routing.correct_exchanged_with(node, &header.hops);

                self.source_routing.remove_node(node);
            }
            NackType::DestinationIsDrone => {
                self.source_routing.correct_exchanged_with(header.hops[0], &header.hops);

                //TODO: migliorabile -> possible inviare meno flood request?
                self.send_flood_request();
                //in this scenario, fragment will be added to the unsendeds fragments
            }
            NackType::Dropped => {
                self.source_routing.inc_packet_dropped(&header.hops);
            }
            NackType::UnexpectedRecipient(node) => {
                self.source_routing.correct_exchanged_with(node, &header.hops);
            }
        }

        if let Some((dest, pend_fragment)) = self.pending_sessions.get(&session_id) {
            if let Some(fragment) = pend_fragment.get(&nack.fragment_index) {
                //nack is for a "not-acked" fragment
                self.send_fragment(*dest, fragment.clone(), session_id);
=======
    //---------- handle ----------//
    fn handle_send_message(&mut self, client_body: ClientBody, dest: NodeId) {
        if let Err(err) = self.message_manager.is_valid_send(&client_body, dest) {
            match err {
                ServerTypeError::ServerTypeUnknown => {
                    self.message_manager.add_unsent_message(&client_body, dest);

                    self.send_message(ClientBody::ReqServerType, dest);
                }
                ServerTypeError::WrongServerType => {
                    self.controller_send
                        .send(ClientEvent::MessageAssembled {
                            body: ServerBody::ErrUnsupportedRequestType,
                            from: dest,
                            to: self.id,
                        })
                        .expect("Error in controller_send");
                }
            }
        } else {
            match &client_body {
                ClientBody::ClientCommunication(_) => {
                    if self.message_manager.is_reg_to_comm(dest) {
                        self.send_message(client_body, dest);
                    } else {
                        self.message_manager.add_unsent_message(&client_body, dest);

                        self.send_message(
                            ClientBody::ClientCommunication(
                                ClientCommunicationBody::ReqRegistrationToChat,
                            ),
                            dest,
                        );
                    }
                }

                _ => {
                    self.send_message(client_body, dest);
                }
            }
        }
    }

    fn handle_fragment(
        &mut self,
        fragment: &Fragment,
        header: &SourceRoutingHeader,
        session_id: u64,
    ) {
        if header.hops.len() < 2 {
            return;
        }

        self.source_routing.correct_exchanged_with(&header.hops);

        let &sender = header.hops.first().unwrap(); // always have first since path.len() >= 2

        let ack = Packet {
            routing_header: SourceRoutingHeader {
                hop_index: 0,
                hops: header.hops.iter().copied().rev().collect::<Vec<_>>(),
            },
            session_id,
            pack_type: PacketType::Ack(Ack {
                fragment_index: fragment.fragment_index,
            }),
        };

        self.send_packet(ack);

        if let Some(Message::Server(server_body)) =
            self.assembler.handle_fragment(fragment, sender, session_id)
        {
            self.controller_send
                .send(ClientEvent::MessageAssembled {
                    body: server_body.clone(),
                    from: sender,
                    to: self.id,
                })
                .expect("Error in controller_send");

            match &server_body {
                ServerBody::RespServerType(server_type) => {
                    self.message_manager.add_server_type(sender, server_type);

                    match server_type {
                        ServerType::Communication
                            if !self.message_manager.is_reg_to_comm(sender) =>
                        {
                            if self.message_manager.is_there_unsent_message(sender) {
                                self.send_message(
                                    ClientBody::ClientCommunication(
                                        ClientCommunicationBody::ReqRegistrationToChat,
                                    ),
                                    sender,
                                );
                            }
                        }
                        _ => {
                            if let Some(unsent) = self.message_manager.get_unsent_message(sender) {
                                for client_body in unsent {
                                    self.send_message(client_body, sender);
                                }
                            }
                        }
                    }
                }
                ServerBody::ServerCommunication(comm_server_body) => match comm_server_body {
                    ServerCommunicationBody::ErrNotRegistered => {
                        self.send_message(
                            ClientBody::ClientCommunication(
                                ClientCommunicationBody::ReqRegistrationToChat,
                            ),
                            sender,
                        );
                    }
                    ServerCommunicationBody::RegistrationSuccess => {
                        if let Some(unsent) = self.message_manager.get_unsent_message(sender) {
                            for client_body in unsent {
                                self.send_message(client_body, sender);
                            }
                        }
                    }
                    _ => {}
                },
                _ => {}
            }
        }
    }

    fn handle_flood_response(&mut self, flood_response: &FloodResponse) {
        if let Some(servers_became_reachable) =
            self.source_routing.add_path(&flood_response.path_trace)
        {
            self.send_unsent(servers_became_reachable);
        }
    }

    fn handle_ack(&mut self, ack: &Ack, header: &SourceRoutingHeader, session_id: u64) {
        if header.hops.len() < 2 {
            return;
        }

        let &server = header.hops.first().unwrap();

        self.message_manager.confirm_ack(session_id, ack.fragment_index);

        self.source_routing.correct_send_to(server);

    }

    fn handle_nack(&mut self, nack: &Nack, header: &SourceRoutingHeader, session_id: u64) {
        match nack.nack_type {
            NackType::ErrorInRouting(node) => {
                self.source_routing.correct_exchanged_with(&header.hops);

                self.send_flood_request();

                self.source_routing.remove_node(node);
            }
            NackType::DestinationIsDrone => {
                self.source_routing.correct_exchanged_with(&header.hops);

                self.send_flood_request();
                //in this scenario, fragment will be added to the unsents fragments
>>>>>>> c15febda
            }
            NackType::Dropped => {
                self.source_routing.inc_packet_dropped(&header.hops);

                if self.message_manager.update_fragment_dropped(session_id, nack.fragment_index) {
                    self.send_flood_request();
                }
            }
            NackType::UnexpectedRecipient(_) => {
                self.source_routing.correct_exchanged_with(&header.hops);
            }
        }

        if let Some((dest, fragment)) = self.message_manager.get_pending_fragment(session_id, nack.fragment_index) {
            self.send_fragment(dest, fragment.clone(), session_id);
        }
    }

<<<<<<< HEAD

    fn handle_flood_request(&self, session_id: u64, mut flood_request: FloodRequest) {
        flood_request.increment(self.id, NodeType::Client);
        let flood_response = flood_request.generate_response(session_id);

        self.send_packet(flood_response);
    }
}






//---------------------------//
//---------- TESTS ----------//
//---------------------------//
#[cfg(test)]
mod tests {
    use crossbeam_channel::{unbounded};
    use super::*;


    //---------- CLIENT TEST ----------//
    #[test]
    fn client_test() {
        /*
        Topology with 7 nodes: 1(Client), 2(Drone), 3(Drone), 4(Drone), 5(Drone), 6(Server), 7(Server)
        paths: 1-2-3-(6/7), 1-4-5-(6/7), arco 2-5 (to test crash Drone 3);
        */




        //---------- SENDERS - RECEIVERS ----------//

        //---------- sending/receiving events from the controller ----------//
        let (_, serv_recv_command): (
            Sender<ClientCommand>, Receiver<ClientCommand>
        ) = unbounded();

        let (serv_send_event, ctrl_recv_event): (
            Sender<ClientEvent>, Receiver<ClientEvent>
        ) = unbounded();


        //---------- sending/receiving to neighbor ----------//
        let mut server_senders: HashMap<NodeId, Sender<Packet>> = HashMap::new();

        //channel to client
        let (send_to_client, serv_recv): (Sender<Packet>, Receiver<Packet>) = unbounded();

        //channel to node2
        let (serv_send_2, recv_2): (Sender<Packet>, Receiver<Packet>) = unbounded();
        server_senders.insert(2, serv_send_2.clone());

        //channel to node3
        let (serv_send_3, recv_3): (Sender<Packet>, Receiver<Packet>) = unbounded();
        server_senders.insert(3, serv_send_3.clone());




        //---------- INIT ----------//
        let mut client = Client::new(1, serv_send_event, serv_recv_command, server_senders, serv_recv);

        assert_eq!(client.id, 1);
        assert_eq!(client.packet_send.len(), 2);
        assert!(client.packet_send.contains_key(&2));
        assert!(client.packet_send.contains_key(&3));




        //---------- TEST CTRL COMMAND ----------//

        //---------- remove/add sender ----------//
        client.remove_sender(2);
        assert_eq!(client.packet_send.len(), 1);
        assert!(!client.packet_send.contains_key(&2));
        assert!(client.packet_send.contains_key(&3));

        client.add_sender(2, serv_send_2.clone());
        assert_eq!(client.packet_send.len(), 2);
        assert!(client.packet_send.contains_key(&2));
        assert!(client.packet_send.contains_key(&3));

        //---------- send flood request ----------//
        client.send_flood_request();
        match recv_2.recv() {
            Ok(_) => assert!(true),
            Err(_) => assert!(false),
        }
        match recv_3.recv() {
            Ok(_) => assert!(true),
            Err(_) => assert!(false),
        }
        match ctrl_recv_event.recv() {
            Ok(_) => assert!(true),
            Err(_) => assert!(false),
        }


        //---------- HANDLE PACKET ----------//

        //---------- check packet validity ----------//
        let flood_request = Packet::new_flood_request(SourceRoutingHeader::initialize(vec![]), 0, FloodRequest::initialize(0, 1, NodeType::Client));
        assert!(client.is_valid_packet(&flood_request));

        let ack_short_ = Packet::new_ack(SourceRoutingHeader{ hop_index: 0, hops: vec![1]}, 0,0);
        assert!(!client.is_valid_packet(&ack_short_));

        let fragment_short_ = Packet::new_fragment(SourceRoutingHeader{ hop_index: 0, hops: vec![1]}, 0, Fragment::new(0,1, [0; 128]));
        assert!(!client.is_valid_packet(&fragment_short_));

        let valid_fragment = Packet::new_fragment(SourceRoutingHeader{ hop_index: 2, hops: vec![5,3,1]}, 0, Fragment::new(0,1, [0; 128]));
        assert!(client.is_valid_packet(&valid_fragment));

        let travel_fragment = Packet::new_fragment(SourceRoutingHeader{ hop_index: 2, hops: vec![5,3,1,6,4]}, 0, Fragment::new(0,1, [0; 128]));
        assert!(!client.is_valid_packet(&travel_fragment));

        let not_for_me_fragment = Packet::new_fragment(SourceRoutingHeader{ hop_index: 2, hops: vec![5,3,2]}, 0, Fragment::new(0,1, [0; 128]));
        assert!(!client.is_valid_packet(&not_for_me_fragment));
        match recv_3.recv() {
            Ok(_) => assert!(true),
            Err(_) => assert!(false),
        }

=======
    fn handle_flood_request(&self, session_id: u64, mut flood_request: FloodRequest) {
        flood_request.increment(self.id, NodeType::Client);
        let flood_response = flood_request.generate_response(session_id);

        self.send_packet(flood_response);
    }
}

//---------------------------//
//---------- TESTS ----------//
//---------------------------//
#[cfg(test)]
mod tests {
    use super::*;
    use crossbeam_channel::unbounded;

    //---------- CLIENT TEST ----------//
    #[test]
    fn client_test() {
        /*
        Topology with 7 nodes: 1(Client), 2(Drone), 3(Drone), 4(Drone), 5(Drone), 6(Server), 7(Server)
        paths: 1-2-3-(6/7), 1-4-5-(6/7), arco 2-5 (to test crash Drone 3);
        */

        //---------- SENDERS - RECEIVERS ----------//

        //---------- sending/receiving events from the controller ----------//
        let (_, serv_recv_command): (Sender<ClientCommand>, Receiver<ClientCommand>) = unbounded();

        let (serv_send_event, ctrl_recv_event): (Sender<ClientEvent>, Receiver<ClientEvent>) =
            unbounded();

        //---------- sending/receiving to neighbor ----------//
        let mut server_senders: HashMap<NodeId, Sender<Packet>> = HashMap::new();

        //channel to client
        let (_send_to_client, serv_recv): (Sender<Packet>, Receiver<Packet>) = unbounded();

        //channel to node2
        let (serv_send_2, recv_2): (Sender<Packet>, Receiver<Packet>) = unbounded();
        server_senders.insert(2, serv_send_2.clone());

        //channel to node3
        let (serv_send_3, recv_3): (Sender<Packet>, Receiver<Packet>) = unbounded();
        server_senders.insert(3, serv_send_3.clone());

        //---------- INIT ----------//
        let mut client = Client::new(
            1,
            serv_send_event,
            serv_recv_command,
            server_senders,
            serv_recv,
        );

        assert_eq!(client.id, 1);
        assert_eq!(client.packet_send.len(), 2);
        assert!(client.packet_send.contains_key(&2));
        assert!(client.packet_send.contains_key(&3));

        //---------- TEST CTRL COMMAND ----------//

        //---------- remove/add sender ----------//
        client.remove_sender(2);
        assert_eq!(client.packet_send.len(), 1);
        assert!(!client.packet_send.contains_key(&2));
        assert!(client.packet_send.contains_key(&3));

        client.add_sender(2, serv_send_2.clone());
        assert_eq!(client.packet_send.len(), 2);
        assert!(client.packet_send.contains_key(&2));
        assert!(client.packet_send.contains_key(&3));

        //---------- send flood request ----------//
        client.send_flood_request();
        match recv_2.recv() {
            Ok(_) => assert!(true),
            Err(_) => assert!(false),
        }
        match recv_3.recv() {
            Ok(_) => assert!(true),
            Err(_) => assert!(false),
        }
        match ctrl_recv_event.recv() {
            Ok(_) => assert!(true),
            Err(_) => assert!(false),
        }

        //---------- HANDLE PACKET ----------//

        //---------- check packet validity ----------//
        let flood_request = Packet::new_flood_request(
            SourceRoutingHeader::initialize(vec![]),
            0,
            FloodRequest::initialize(0, 1, NodeType::Client),
        );
        assert!(client.check_routing(&flood_request));

        let ack_short_ = Packet::new_ack(
            SourceRoutingHeader {
                hop_index: 0,
                hops: vec![1],
            },
            0,
            0,
        );
        assert!(!client.check_routing(&ack_short_));

        let fragment_short_ = Packet::new_fragment(
            SourceRoutingHeader {
                hop_index: 0,
                hops: vec![1],
            },
            0,
            Fragment::new(0, 1, [0; 128]),
        );
        assert!(!client.check_routing(&fragment_short_));

        let valid_fragment = Packet::new_fragment(
            SourceRoutingHeader {
                hop_index: 2,
                hops: vec![5, 3, 1],
            },
            0,
            Fragment::new(0, 1, [0; 128]),
        );
        assert!(client.check_routing(&valid_fragment));

        let travel_fragment = Packet::new_fragment(
            SourceRoutingHeader {
                hop_index: 2,
                hops: vec![5, 3, 1, 6, 4],
            },
            0,
            Fragment::new(0, 1, [0; 128]),
        );
        assert!(!client.check_routing(&travel_fragment));

        let not_for_me_fragment = Packet::new_fragment(
            SourceRoutingHeader {
                hop_index: 2,
                hops: vec![5, 3, 2],
            },
            0,
            Fragment::new(0, 1, [0; 128]),
        );
        assert!(!client.check_routing(&not_for_me_fragment));
        match recv_3.recv() {
            Ok(_) => assert!(true),
            Err(_) => assert!(false),
        }
>>>>>>> c15febda
    }
}<|MERGE_RESOLUTION|>--- conflicted
+++ resolved
@@ -1,11 +1,3 @@
-<<<<<<< HEAD
-use crossbeam_channel::{select_biased, Receiver, Sender};
-use dn_controller::{ClientCommand, ClientEvent};
-use dn_message::{Assembler, ClientBody, Message};
-use std::collections::{HashMap};
-use wg_2024::network::SourceRoutingHeader;
-use wg_2024::packet::{Ack, FloodRequest, FloodResponse, Fragment, Nack, NackType, NodeType, PacketType};
-=======
 use crate::{ClientRouting, MessageManager, ServerTypeError};
 use crossbeam_channel::{select_biased, Receiver, Sender};
 use dn_controller::{ClientCommand, ClientEvent};
@@ -18,14 +10,7 @@
 use wg_2024::packet::{
     Ack, FloodRequest, FloodResponse, Fragment, Nack, NackType, NodeType, PacketType,
 };
->>>>>>> c15febda
 use wg_2024::{network::NodeId, packet::Packet};
-use crate::ClientRouting;
-
-
-
-//---------- CUSTOM TYPES ----------//
-type PendingFragments = HashMap<u64, Fragment>;
 
 
 pub enum PathError {
@@ -46,15 +31,7 @@
     pub flood_id: u64,
     pub assembler: Assembler,
     pub source_routing: ClientRouting,
-<<<<<<< HEAD
-
-    //NOTE: assembler manages incoming messages and rebuild them;
-    //      following structures manage sent messages
-    pending_sessions: HashMap<u64, (NodeId, PendingFragments)>, // (dest, session_id) -> (fragment_index -> fragment)
-    unsendable_fragments: HashMap<NodeId, Vec<(u64, Fragment)>>, // dest -> Vec<(session_id, fragment)>
-=======
     message_manager: MessageManager,
->>>>>>> c15febda
 }
 
 impl Client {
@@ -65,13 +42,8 @@
         controller_recv: Receiver<ClientCommand>,
         packet_send: HashMap<NodeId, Sender<Packet>>,
         packet_recv: Receiver<Packet>,
-<<<<<<< HEAD
-    ) -> Self{
-        let mut source_routing= ClientRouting::new(id);
-=======
     ) -> Self {
         let mut source_routing = ClientRouting::new(id);
->>>>>>> c15febda
 
         for neighbor in packet_send.keys() {
             source_routing.add_channel_to_neighbor(*neighbor);
@@ -87,12 +59,7 @@
             flood_id: 0,
             assembler: Assembler::new(),
             source_routing,
-<<<<<<< HEAD
-            pending_sessions: HashMap::new(),
-            unsendable_fragments: HashMap::new(),
-=======
             message_manager: MessageManager::new(),
->>>>>>> c15febda
         }
     }
 
@@ -118,24 +85,16 @@
         }
     }
 
-<<<<<<< HEAD
-
-    //---------- handle receiver ----------//
-    fn handle_command(&mut self, command: ClientCommand) {
-        match command {
-            ClientCommand::SendMessage(client_body, to) => self.send_message(client_body, to),
-=======
     //---------- handle receiver ----------//
     fn handle_command(&mut self, command: ClientCommand) {
         match command {
             ClientCommand::SendMessage(client_body, to) => {
                 self.handle_send_message(client_body, to);
             }
->>>>>>> c15febda
             ClientCommand::SendFloodRequest => self.send_flood_request(),
             ClientCommand::RemoveSender(n) => self.remove_sender(n),
             ClientCommand::AddSender(n, sender) => self.add_sender(n, sender),
-            _ => {},
+            _ => {}
         }
     }
 
@@ -145,10 +104,13 @@
             .send(ClientEvent::PacketReceived(packet.clone(), self.id))
             .expect("Error in controller_send");
 
-<<<<<<< HEAD
-        if !self.is_valid_packet(&packet) { //packet is only traveling through me
+        if let Err(err) = self.check_routing(&packet) {
+            if let PathError::UnexpectedRecipient = err {
+                self.send_unexp_recp(&packet);
+            }
             return;
         }
+
 
         match packet.pack_type {
             PacketType::MsgFragment(fragment) => {
@@ -160,29 +122,7 @@
             }
 
             PacketType::Nack(nack) => {
-                self.handle_nack(&nack, &packet.routing_header, packet.session_id)
-
-=======
-        if let Err(err) = self.check_routing(&packet) {
-            if let PathError::UnexpectedRecipient = err {
-                self.send_unexp_recp(&packet);
-            }
-            return;
-        }
-
-
-        match packet.pack_type {
-            PacketType::MsgFragment(fragment) => {
-                self.handle_fragment(&fragment, &packet.routing_header, packet.session_id);
-            }
-
-            PacketType::Ack(ack) => {
-                self.handle_ack(&ack, &packet.routing_header, packet.session_id);
-            }
-
-            PacketType::Nack(nack) => {
                 self.handle_nack(&nack, &packet.routing_header, packet.session_id);
->>>>>>> c15febda
             }
 
             PacketType::FloodRequest(flood_request) => {
@@ -190,68 +130,11 @@
             }
 
             PacketType::FloodResponse(flood_response) => {
-<<<<<<< HEAD
-
-=======
->>>>>>> c15febda
                 self.handle_flood_response(&flood_response);
             }
         }
     }
 
-<<<<<<< HEAD
-
-    //---------- check routing ----------//
-    fn is_valid_packet(&self, packet: &Packet) -> bool {
-        match packet.pack_type {
-            PacketType::FloodRequest(_) => {
-                true
-            }
-            PacketType::MsgFragment(_) => {
-                if packet.routing_header.len() < 2 {
-                    return false;
-                }
-
-                match packet.routing_header.current_hop() {
-                    Some(curr_hop) if curr_hop == self.id => {
-                        packet.routing_header.is_last_hop()
-                    }
-                    Some(_) => {
-                        let mut path = packet.routing_header
-                            .hops
-                            .iter()
-                            .cloned()
-                            .take(packet.routing_header.hop_index)
-                            .rev()
-                            .collect::<Vec<_>>();
-                        path.insert(0,self.id);
-
-                        let nack = Packet::new_nack(
-                            SourceRoutingHeader{hop_index: 0, hops: path},
-                            packet.session_id,
-                            Nack{
-                                fragment_index: packet.get_fragment_index(),
-                                nack_type: NackType::UnexpectedRecipient(self.id),
-                            }
-                        );
-
-                        self.send_packet(nack);
-
-                        false
-                    }
-                    _ => {false}
-                }
-            }
-            _ => {
-                packet.routing_header.len() >= 2
-            }
-        }
-    }
-
-
-    //---------- add/rmv sender from client ----------//
-    fn remove_sender(&mut self, n: NodeId) {
-=======
     //---------- check routing ----------//
     fn check_routing(&self, packet: &Packet) -> Result<(), PathError> {
         match packet.pack_type {
@@ -296,32 +179,11 @@
             return;
         }
 
->>>>>>> c15febda
         self.packet_send.remove(&n);
         self.source_routing.remove_channel_to_neighbor(n);
     }
 
     fn add_sender(&mut self, n: NodeId, sender: Sender<Packet>) {
-<<<<<<< HEAD
-        if self.packet_send.contains_key(&n) || self.packet_send.len() < 2 { //client can't have more than 2 senders
-            self.packet_send.insert(n, sender);
-
-            if let Some(servers_became_reachable) = self.source_routing.add_channel_to_neighbor(n) {
-                self.send_unsended(servers_became_reachable);
-            }
-        }
-    }
-
-
-    //---------- send ----------//
-    fn send_unsended(&mut self, servers: Vec<(NodeId, Vec<NodeId>)>) {
-        for (server, path) in servers {
-            if path.len() >= 2 {
-                if let Some(unsendeds) = self.unsendable_fragments.remove(&server) {
-                    let header = SourceRoutingHeader::initialize(path);
-                    for (session, fragment) in unsendeds {
-                        let packet = Packet::new_fragment(header.clone(), session, fragment);
-=======
         if self.packet_send.contains_key(&n) || self.packet_send.len() < 2 {
             //client can't have more than 2 senders
             self.packet_send.insert(n, sender);
@@ -372,7 +234,6 @@
                             session_id,
                             pack_type: PacketType::MsgFragment(fragment),
                         };
->>>>>>> c15febda
 
                         self.send_packet(packet);
                     }
@@ -383,37 +244,19 @@
 
     fn send_message(&mut self, client_body: ClientBody, dest: NodeId) {
         //fragment message and notify controller
-<<<<<<< HEAD
-        let fragments = self.assembler.serialize_message(&Message::Client(client_body.clone()));
-
-        self.controller_send
-            .send(ClientEvent::MessageFragmented{
-=======
         let fragments = self
             .assembler
             .serialize_message(&Message::Client(client_body.clone()));
 
         self.controller_send
             .send(ClientEvent::MessageFragmented {
->>>>>>> c15febda
                 body: client_body,
                 from: self.id,
                 to: dest,
             })
             .expect("Error in controller_send");
 
-<<<<<<< HEAD
-        //add fragments to pending session
-        let mut pending_fragment: PendingFragments = HashMap::new();
-
-        for fragment in fragments.iter() {
-                pending_fragment.insert(fragment.fragment_index, fragment.clone());
-        }
-
-        self.pending_sessions.insert(self.session_id, (dest, pending_fragment));
-=======
         self.message_manager.add_pending_session(self.session_id, dest, &fragments);
->>>>>>> c15febda
 
         let mut pkt_not_sended = false;
         for fragment in fragments {
@@ -429,15 +272,6 @@
     }
 
     fn send_flood_request(&mut self) {
-<<<<<<< HEAD
-        let flood_request_packet = Packet::new_flood_request(
-            SourceRoutingHeader::empty_route(),
-            self.session_id,
-            FloodRequest::initialize(self.flood_id, self.id, NodeType::Client)
-        );
-        self.flood_id += 1;
-        self.session_id += 1;
-=======
         let flood_request_packet = Packet {
             routing_header: SourceRoutingHeader {
                 hop_index: 0,
@@ -450,7 +284,6 @@
                 path_trace: vec![(self.id, NodeType::Client)],
             }),
         };
->>>>>>> c15febda
 
         self.flood_id += 1;
         self.session_id += 1;
@@ -467,28 +300,11 @@
                 .expect("Error in controller_send");
         }
 
-<<<<<<< HEAD
-        self.controller_send
-            .send(ClientEvent::PacketSent(flood_request_packet))
-            .expect("Error in controller_send");
-
-=======
->>>>>>> c15febda
         self.source_routing.clear_topology();
     }
 
     fn send_fragment(&mut self, dest: NodeId, fragment: Fragment, session_id: u64) -> bool {
         if let Some(path) = self.source_routing.get_path(dest) {
-<<<<<<< HEAD
-            let packet= Packet::new_fragment(SourceRoutingHeader::initialize(path.clone()), session_id, fragment);
-            self.send_packet(packet);
-
-            true
-        }
-        else {
-            let unsendeds = self.unsendable_fragments.entry(dest).or_default();
-            unsendeds.push((session_id, fragment));
-=======
             let packet = Packet {
                 routing_header: SourceRoutingHeader {
                     hop_index: 0,
@@ -503,7 +319,6 @@
             true
         } else {
             self.message_manager.add_unsent_fragment(session_id, dest, &fragment);
->>>>>>> c15febda
 
             false
         }
@@ -519,98 +334,12 @@
                 .send(packet.clone())
                 .expect("Error in send");
 
-<<<<<<< HEAD
-
-=======
->>>>>>> c15febda
             self.controller_send
                 .send(ClientEvent::PacketSent(packet))
                 .expect("Error in controller_send");
         }
     }
 
-<<<<<<< HEAD
-
-    //---------- handle ----------//
-
-    fn handle_fragment(&mut self, fragment: &Fragment, header: &SourceRoutingHeader, session_id: u64) {
-        if header.hops.len() < 2 {return;}
-
-        if let Some(&sender) = header.hops.first() {
-            self.source_routing.correct_exchanged_with(sender, &header.hops);
-        }
-
-        let &sender = header.hops.first().expect("Unreachable"); // always have first since path.len() >= 2
-
-        if let Some(Message::Server(server_body)) = self.assembler.handle_fragment(fragment, sender, session_id) {
-            self.controller_send
-                .send(ClientEvent::MessageAssembled{
-                    body: server_body,
-                    from: sender,
-                    to: self.id,
-                })
-                .expect("Error in controller_send");
-        }
-
-        let ack = Packet::new_ack(
-            SourceRoutingHeader::initialize(
-                header.hops.iter().cloned().rev().collect::<Vec<_>>()
-            ),
-            session_id,
-            fragment.fragment_index,
-        );
-
-        self.send_packet(ack);
-    }
-
-    fn handle_flood_response(&mut self, flood_response: &FloodResponse) {
-        if let Some(servers_became_reachable) = self.source_routing.add_path(&flood_response.path_trace) {
-            self.send_unsended(servers_became_reachable);
-        }
-    }
-
-    fn handle_ack(&mut self, ack: &Ack, header: &SourceRoutingHeader, session_id: u64) {
-        if header.hops.len() < 2 {return;}
-
-        let &server = header.hops.first().expect("Unreachable");
-
-        self.source_routing.correct_send_to(server);
-
-        if let Some((_, pending_fragment)) = self.pending_sessions.get_mut(&session_id) {
-            pending_fragment.remove(&ack.fragment_index);
-            if pending_fragment.is_empty() {
-                self.pending_sessions.remove(&session_id);
-            }
-        }
-    }
-
-    fn handle_nack(&mut self, nack: &Nack, header: &SourceRoutingHeader, session_id: u64) {
-        match nack.nack_type {
-            NackType::ErrorInRouting(node) => {
-                self.source_routing.correct_exchanged_with(node, &header.hops);
-
-                self.source_routing.remove_node(node);
-            }
-            NackType::DestinationIsDrone => {
-                self.source_routing.correct_exchanged_with(header.hops[0], &header.hops);
-
-                //TODO: migliorabile -> possible inviare meno flood request?
-                self.send_flood_request();
-                //in this scenario, fragment will be added to the unsendeds fragments
-            }
-            NackType::Dropped => {
-                self.source_routing.inc_packet_dropped(&header.hops);
-            }
-            NackType::UnexpectedRecipient(node) => {
-                self.source_routing.correct_exchanged_with(node, &header.hops);
-            }
-        }
-
-        if let Some((dest, pend_fragment)) = self.pending_sessions.get(&session_id) {
-            if let Some(fragment) = pend_fragment.get(&nack.fragment_index) {
-                //nack is for a "not-acked" fragment
-                self.send_fragment(*dest, fragment.clone(), session_id);
-=======
     //---------- handle ----------//
     fn handle_send_message(&mut self, client_body: ClientBody, dest: NodeId) {
         if let Err(err) = self.message_manager.is_valid_send(&client_body, dest) {
@@ -776,7 +505,6 @@
 
                 self.send_flood_request();
                 //in this scenario, fragment will be added to the unsents fragments
->>>>>>> c15febda
             }
             NackType::Dropped => {
                 self.source_routing.inc_packet_dropped(&header.hops);
@@ -795,136 +523,6 @@
         }
     }
 
-<<<<<<< HEAD
-
-    fn handle_flood_request(&self, session_id: u64, mut flood_request: FloodRequest) {
-        flood_request.increment(self.id, NodeType::Client);
-        let flood_response = flood_request.generate_response(session_id);
-
-        self.send_packet(flood_response);
-    }
-}
-
-
-
-
-
-
-//---------------------------//
-//---------- TESTS ----------//
-//---------------------------//
-#[cfg(test)]
-mod tests {
-    use crossbeam_channel::{unbounded};
-    use super::*;
-
-
-    //---------- CLIENT TEST ----------//
-    #[test]
-    fn client_test() {
-        /*
-        Topology with 7 nodes: 1(Client), 2(Drone), 3(Drone), 4(Drone), 5(Drone), 6(Server), 7(Server)
-        paths: 1-2-3-(6/7), 1-4-5-(6/7), arco 2-5 (to test crash Drone 3);
-        */
-
-
-
-
-        //---------- SENDERS - RECEIVERS ----------//
-
-        //---------- sending/receiving events from the controller ----------//
-        let (_, serv_recv_command): (
-            Sender<ClientCommand>, Receiver<ClientCommand>
-        ) = unbounded();
-
-        let (serv_send_event, ctrl_recv_event): (
-            Sender<ClientEvent>, Receiver<ClientEvent>
-        ) = unbounded();
-
-
-        //---------- sending/receiving to neighbor ----------//
-        let mut server_senders: HashMap<NodeId, Sender<Packet>> = HashMap::new();
-
-        //channel to client
-        let (send_to_client, serv_recv): (Sender<Packet>, Receiver<Packet>) = unbounded();
-
-        //channel to node2
-        let (serv_send_2, recv_2): (Sender<Packet>, Receiver<Packet>) = unbounded();
-        server_senders.insert(2, serv_send_2.clone());
-
-        //channel to node3
-        let (serv_send_3, recv_3): (Sender<Packet>, Receiver<Packet>) = unbounded();
-        server_senders.insert(3, serv_send_3.clone());
-
-
-
-
-        //---------- INIT ----------//
-        let mut client = Client::new(1, serv_send_event, serv_recv_command, server_senders, serv_recv);
-
-        assert_eq!(client.id, 1);
-        assert_eq!(client.packet_send.len(), 2);
-        assert!(client.packet_send.contains_key(&2));
-        assert!(client.packet_send.contains_key(&3));
-
-
-
-
-        //---------- TEST CTRL COMMAND ----------//
-
-        //---------- remove/add sender ----------//
-        client.remove_sender(2);
-        assert_eq!(client.packet_send.len(), 1);
-        assert!(!client.packet_send.contains_key(&2));
-        assert!(client.packet_send.contains_key(&3));
-
-        client.add_sender(2, serv_send_2.clone());
-        assert_eq!(client.packet_send.len(), 2);
-        assert!(client.packet_send.contains_key(&2));
-        assert!(client.packet_send.contains_key(&3));
-
-        //---------- send flood request ----------//
-        client.send_flood_request();
-        match recv_2.recv() {
-            Ok(_) => assert!(true),
-            Err(_) => assert!(false),
-        }
-        match recv_3.recv() {
-            Ok(_) => assert!(true),
-            Err(_) => assert!(false),
-        }
-        match ctrl_recv_event.recv() {
-            Ok(_) => assert!(true),
-            Err(_) => assert!(false),
-        }
-
-
-        //---------- HANDLE PACKET ----------//
-
-        //---------- check packet validity ----------//
-        let flood_request = Packet::new_flood_request(SourceRoutingHeader::initialize(vec![]), 0, FloodRequest::initialize(0, 1, NodeType::Client));
-        assert!(client.is_valid_packet(&flood_request));
-
-        let ack_short_ = Packet::new_ack(SourceRoutingHeader{ hop_index: 0, hops: vec![1]}, 0,0);
-        assert!(!client.is_valid_packet(&ack_short_));
-
-        let fragment_short_ = Packet::new_fragment(SourceRoutingHeader{ hop_index: 0, hops: vec![1]}, 0, Fragment::new(0,1, [0; 128]));
-        assert!(!client.is_valid_packet(&fragment_short_));
-
-        let valid_fragment = Packet::new_fragment(SourceRoutingHeader{ hop_index: 2, hops: vec![5,3,1]}, 0, Fragment::new(0,1, [0; 128]));
-        assert!(client.is_valid_packet(&valid_fragment));
-
-        let travel_fragment = Packet::new_fragment(SourceRoutingHeader{ hop_index: 2, hops: vec![5,3,1,6,4]}, 0, Fragment::new(0,1, [0; 128]));
-        assert!(!client.is_valid_packet(&travel_fragment));
-
-        let not_for_me_fragment = Packet::new_fragment(SourceRoutingHeader{ hop_index: 2, hops: vec![5,3,2]}, 0, Fragment::new(0,1, [0; 128]));
-        assert!(!client.is_valid_packet(&not_for_me_fragment));
-        match recv_3.recv() {
-            Ok(_) => assert!(true),
-            Err(_) => assert!(false),
-        }
-
-=======
     fn handle_flood_request(&self, session_id: u64, mut flood_request: FloodRequest) {
         flood_request.increment(self.id, NodeType::Client);
         let flood_response = flood_request.generate_response(session_id);
@@ -1076,6 +674,5 @@
             Ok(_) => assert!(true),
             Err(_) => assert!(false),
         }
->>>>>>> c15febda
     }
 }