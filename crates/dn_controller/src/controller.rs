--- conflicted
+++ resolved
@@ -148,7 +148,7 @@
         self.add_sender(a, b)?;
         self.add_sender(b, a)?;
 
-        self.topology.add_edge(a, b, ());
+        self.topology.add_edge(a, b, ())?;
         Some(())
     }
 
@@ -202,11 +202,6 @@
         }
     }
 
-<<<<<<< HEAD
-    pub fn shortcut(&self, p: Packet) -> Option<()> {
-        let dest_id = p.routing_header.hops.last()?;
-        let sender = &self.nodes.get(&dest_id)?.packet_send;
-=======
     pub fn client_send_message(
         &self,
         client_id: NodeId,
@@ -220,7 +215,6 @@
     pub fn shortcut(&self, p: Packet) -> Option<()> {
         let dest_id = p.routing_header.hops.last()?;
         let sender = &self.nodes.get(dest_id)?.packet_send;
->>>>>>> 29106062
         sender.send(p).ok()
     }
 
@@ -230,14 +224,6 @@
         sender.send(ClientCommand::SendFragment).ok()?;
         Some(())
     }
-
-    // TODO: remove this after the fair
-    pub fn send_ack_fair(&self, id: NodeId) -> Option<()> {
-        let sender = self.get_client_sender(id)?;
-        sender.send(ClientCommand::SendAck).ok()?;
-        Some(())
-    }
-
 
     // TODO: remove this after the fair
     pub fn send_flood_request_fair(&self, id: NodeId) -> Option<()> {
