--- conflicted
+++ resolved
@@ -68,12 +68,9 @@
         }
     }
 
-<<<<<<< HEAD
+
     // ----- General -----
-=======
-    // ---- General ----
-
->>>>>>> 53d408ac
+
     pub fn get_drone_recv(&self) -> Receiver<DroneEvent> {
         self.drone_recv.clone()
     }
@@ -143,9 +140,7 @@
         self.node_senders.get(&id).cloned()
     }
 
-<<<<<<< HEAD
-    // ----- Drones -----
-=======
+
     fn remove_sender(&self, removed_id: NodeId, from_id: NodeId) -> Option<()> {
         if let Some(node_sender) = self.get_sender(from_id) {
             match node_sender {
@@ -166,7 +161,6 @@
 
     // ---- Drones ----
 
->>>>>>> 53d408ac
     pub fn crash_drone(&mut self, id: NodeId) -> Option<()> {
         let sender = self.get_drone_sender(id)?.0;
         let node = self.get_topology_node_by_id(id)?;
@@ -197,11 +191,8 @@
         }
     }
 
-<<<<<<< HEAD
+
     // ----- Clients -----
-=======
-    // ---- Clients ----
->>>>>>> 53d408ac
 
     pub fn send_fragment_fair(&self, id: NodeId) -> Option<()> {
         let sender = self.get_client_sender(id)?.0;
