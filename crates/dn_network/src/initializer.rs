use crate::fair_drones::{fair_drones, fair_drones_adapter, DroneOptions, FairDrones};
use crossbeam_channel::{unbounded, Receiver, Sender};
use dn_client::Client;
use dn_controller::{
    ClientEvent, Node, NodeType as ControllerNodeType, ServerEvent, SimulationController,
    SimulationControllerOptions, Topology,
};
<<<<<<< HEAD
use lockheedrustin_drone::LockheedRustin;
=======
use dn_server::Server;
>>>>>>> 46f53d91
use petgraph::prelude::{DiGraphMap, UnGraphMap};
use rayon::{
    iter::{IntoParallelIterator, ParallelIterator},
    ThreadPoolBuilder,
};
use std::collections::HashMap;
use wg_2024::{
    config::Config,
    controller::DroneEvent,
    drone::Drone,
    network::NodeId,
    packet::{NodeType, Packet},
};
use dn_server::communication_server_code::communication_server::CommunicationServer;

#[derive(Clone, Debug)]
pub enum NetworkInitError {
    /// If a client or server is connected to a non drone.
    Edge,
    /// If a node is connected to a node id that is not present in the nodes.
    NodeId,
    /// If a node is connected to self.
    SelfLoop,
    /// Drone pdr not in range.
    Pdr,
    /// If client is connected to less than one drone or more than two.
    ///
    /// If server is connected to less than two drones.
    EdgeCount,
    /// If the graph is not bidirectional.
    Directed,
}

pub fn init_network(config: &Config) -> Result<SimulationController, NetworkInitError> {
    init_network_with_fair_drones(config, fair_drones())
}

pub fn init_network_with_drone<D: Drone + 'static>(
    config: &Config,
    group_name: String,
) -> Result<SimulationController, NetworkInitError> {
    init_network_with_fair_drones(config, fair_drones_adapter::<D>(group_name))
}

fn init_network_with_fair_drones(
    config: &Config,
    drones: FairDrones,
) -> Result<SimulationController, NetworkInitError> {
    let topology = init_topology(config)?;

    let mut nodes = HashMap::new();

    let (drone_send, drone_recv) = unbounded();
    let (server_send, server_recv) = unbounded();
    let (client_send, client_recv) = unbounded();

    let mut packets = HashMap::new();
    for drone in config.drone.iter() {
        packets.insert(drone.id, unbounded());
    }
    for client in config.client.iter() {
        packets.insert(client.id, unbounded());
    }
    for server in config.server.iter() {
        packets.insert(server.id, unbounded());
    }

    let drone_pool = ThreadPoolBuilder::new().build().unwrap();
    let client_pool = ThreadPoolBuilder::new().build().unwrap();
    let server_pool = ThreadPoolBuilder::new().build().unwrap();

    let drones = drone_options(config, &mut nodes, &packets, drone_send, drones);
    let clients = client_options(config, &mut nodes, &packets, client_send);
    let servers = server_options(config, &mut nodes, &packets, server_send);

    drone_pool.spawn(|| {
        drones.into_par_iter().for_each(|mut drone| drone.run());
    });
    client_pool.spawn(|| {
        clients.into_par_iter().for_each(|mut client| client.run());
    });
    server_pool.spawn(|| {
        servers.into_par_iter().for_each(|mut server| server.run());
    });

    Ok(SimulationController::new(SimulationControllerOptions {
        nodes,
        drone_recv,
        server_recv,
        client_recv,
        topology,
        drone_pool,
        client_pool,
        server_pool,
    }))
}

fn get_packet_send(
    packets: &HashMap<NodeId, (Sender<Packet>, Receiver<Packet>)>,
    node_ids: &[NodeId],
) -> HashMap<NodeId, Sender<Packet>> {
    node_ids
        .iter()
        .cloned()
        .map(|id| (id, packets[&id].0.clone()))
        .collect()
}

fn drone_options(
    config: &Config,
    nodes: &mut HashMap<NodeId, Node>,
    packets: &HashMap<NodeId, (Sender<Packet>, Receiver<Packet>)>,
    controller_send: Sender<DroneEvent>,
    drones: FairDrones,
) -> Vec<Box<dyn Drone>> {
    config
        .drone
        .iter()
        .enumerate()
        .map(|(i, drone)| {
            // controller
            let (drone_send, controller_recv) = unbounded();
            nodes.insert(
                drone.id,
                Node {
                    packet_send: packets[&drone.id].0.clone(),
                    node_type: ControllerNodeType::Drone {
                        sender: drone_send,
                        pdr: drone.pdr,
                        group_name: drones.get(i).group_name().to_string(),
                    },
                },
            );
            let controller_send = controller_send.clone();
            // packet
            let packet_recv = packets[&drone.id].1.clone();
            let packet_send = get_packet_send(packets, &drone.connected_node_ids);
            let id = drone.id;
            let pdr = drone.pdr;

            drones.get(i).drone(DroneOptions {
                id,
                controller_send,
                controller_recv,
                packet_recv,
                packet_send,
                pdr,
            })
        })
        .collect()
}

fn client_options(
    config: &Config,
    nodes: &mut HashMap<NodeId, Node>,
    packets: &HashMap<NodeId, (Sender<Packet>, Receiver<Packet>)>,
    controller_send: Sender<ClientEvent>,
) -> Vec<Client> {
    config
        .client
        .iter()
        .map(|client| {
            // controller
            let (client_send, controller_recv) = unbounded();
            nodes.insert(
                client.id,
                Node {
                    packet_send: packets[&client.id].0.clone(),
                    node_type: ControllerNodeType::Client {
                        sender: client_send,
                    },
                },
            );
            let controller_send = controller_send.clone();
            // packet
            let packet_recv = packets[&client.id].1.clone();
            let packet_send = get_packet_send(packets, &client.connected_drone_ids);
            let id = client.id;

            Client::new(
                id,
                controller_send,
                controller_recv,
                packet_send,
                packet_recv,
            )
        })
        .collect()
}

fn server_options(
    config: &Config,
    nodes: &mut HashMap<NodeId, Node>,
    packets: &HashMap<NodeId, (Sender<Packet>, Receiver<Packet>)>,
    controller_send: Sender<ServerEvent>,
) -> Vec<Server> {
    config
        .server
        .iter()
        .map(|server| {
            // controller
            let (server_send, controller_recv) = unbounded();
            nodes.insert(
                server.id,
                Node {
                    packet_send: packets[&server.id].0.clone(),
                    node_type: ControllerNodeType::Server {
                        sender: server_send,
                    },
                },
            );
            let controller_send = controller_send.clone();
            // packet
            let packet_recv = packets[&server.id].1.clone();
            let packet_send = get_packet_send(packets, &server.connected_drone_ids);
            let id = server.id;

<<<<<<< HEAD
        opt.pool.spawn(move || {
            CommunicationServer::new(
=======
            Server {
                id,
>>>>>>> 46f53d91
                controller_send,
                controller_recv,
                packet_send,
                packet_recv,
<<<<<<< HEAD
                id,
            )
            .run();
        });
    }
=======
            }
        })
        .collect()
>>>>>>> 46f53d91
}

fn init_topology(config: &Config) -> Result<Topology, NetworkInitError> {
    let mut graph = DiGraphMap::new();
    let mut node_types = HashMap::new();

    for drone in config.drone.iter() {
        if drone.pdr < 0.0 || drone.pdr > 1.0 {
            return Err(NetworkInitError::Pdr);
        }
        graph.add_node(drone.id);
        node_types.insert(drone.id, NodeType::Drone);
    }
    for client in config.client.iter() {
        if !(1..=2).contains(&client.connected_drone_ids.len()) {
            return Err(NetworkInitError::EdgeCount);
        }
        graph.add_node(client.id);
        node_types.insert(client.id, NodeType::Client);
    }
    for server in config.server.iter() {
        if server.connected_drone_ids.len() < 2 {
            return Err(NetworkInitError::EdgeCount);
        }
        graph.add_node(server.id);
        node_types.insert(server.id, NodeType::Server);
    }

    for drone in config.drone.iter() {
        for neighbor_id in drone.connected_node_ids.iter() {
            if drone.id == *neighbor_id {
                return Err(NetworkInitError::SelfLoop);
            }
            let _ = *node_types
                .get(neighbor_id)
                .ok_or(NetworkInitError::NodeId)?;
            graph.add_edge(drone.id, *neighbor_id, ());
        }
    }
    for client in config.client.iter() {
        for neighbor_id in client.connected_drone_ids.iter() {
            if client.id == *neighbor_id {
                return Err(NetworkInitError::SelfLoop);
            }
            let neighbor_type = *node_types
                .get(neighbor_id)
                .ok_or(NetworkInitError::NodeId)?;
            if neighbor_type != NodeType::Drone {
                return Err(NetworkInitError::Edge);
            }
            graph.add_edge(client.id, *neighbor_id, ());
        }
    }
    for server in config.server.iter() {
        for neighbor_id in server.connected_drone_ids.iter() {
            if server.id == *neighbor_id {
                return Err(NetworkInitError::SelfLoop);
            }
            let neighbor_type = *node_types
                .get(neighbor_id)
                .ok_or(NetworkInitError::NodeId)?;
            if neighbor_type != NodeType::Drone {
                return Err(NetworkInitError::Edge);
            }
            graph.add_edge(server.id, *neighbor_id, ());
        }
    }

    let mut topology = UnGraphMap::new();
    for node in graph.nodes() {
        topology.add_node(node);
    }
    for (a, b, _) in graph.all_edges() {
        if !graph.contains_edge(b, a) {
            return Err(NetworkInitError::Directed);
        }
        topology.add_edge(a, b, ());
    }
    Ok(topology)
}<|MERGE_RESOLUTION|>--- conflicted
+++ resolved
@@ -5,11 +5,7 @@
     ClientEvent, Node, NodeType as ControllerNodeType, ServerEvent, SimulationController,
     SimulationControllerOptions, Topology,
 };
-<<<<<<< HEAD
 use lockheedrustin_drone::LockheedRustin;
-=======
-use dn_server::Server;
->>>>>>> 46f53d91
 use petgraph::prelude::{DiGraphMap, UnGraphMap};
 use rayon::{
     iter::{IntoParallelIterator, ParallelIterator},
@@ -205,7 +201,7 @@
     nodes: &mut HashMap<NodeId, Node>,
     packets: &HashMap<NodeId, (Sender<Packet>, Receiver<Packet>)>,
     controller_send: Sender<ServerEvent>,
-) -> Vec<Server> {
+) -> Vec<CommunicationServer> {
     config
         .server
         .iter()
@@ -227,28 +223,15 @@
             let packet_send = get_packet_send(packets, &server.connected_drone_ids);
             let id = server.id;
 
-<<<<<<< HEAD
-        opt.pool.spawn(move || {
             CommunicationServer::new(
-=======
-            Server {
-                id,
->>>>>>> 46f53d91
                 controller_send,
                 controller_recv,
                 packet_send,
                 packet_recv,
-<<<<<<< HEAD
-                id,
+                id
             )
-            .run();
-        });
-    }
-=======
-            }
         })
         .collect()
->>>>>>> 46f53d91
 }
 
 fn init_topology(config: &Config) -> Result<Topology, NetworkInitError> {
