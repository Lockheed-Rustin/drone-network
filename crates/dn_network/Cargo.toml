--- conflicted
+++ resolved
@@ -6,13 +6,7 @@
 [dependencies]
 crossbeam-channel = "0.5.13"
 wg_2024 = { git = "https://github.com/WGL-2024/WGL_repo_2024.git" }
-<<<<<<< HEAD
-lockheedrustin-drone = { git = "https://github.com/Lockheed-Rustin/drone.git", features = [
-    "sounds",
-] }
-=======
 lockheedrustin-drone = { git = "https://github.com/Lockheed-Rustin/drone.git" }
->>>>>>> 3cdb805a
 dn_controller = { path = "../dn_controller" }
 dn_client = { path = "../dn_client" }
 dn_server = { path = "../dn_server" }
