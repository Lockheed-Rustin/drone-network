--- conflicted
+++ resolved
@@ -6,11 +6,7 @@
 [dependencies]
 crossbeam-channel = "0.5.13"
 wg_2024 = { git = "https://github.com/WGL-2024/WGL_repo_2024.git" }
-<<<<<<< HEAD
-lockheedrustin-drone = { git = "https://github.com/Lockheed-Rustin/drone.git"}
-=======
-lockheedrustin-drone = { git = "https://github.com/Lockheed-Rustin/drone.git" }
->>>>>>> 29106062
+drone = { git = "https://github.com/Lockheed-Rustin/drone.git" }
 dn_controller = { path = "../dn_controller" }
 dn_client = { path = "../dn_client" }
 dn_server = { path = "../dn_server" }
