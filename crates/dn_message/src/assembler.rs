--- conflicted
+++ resolved
@@ -133,8 +133,6 @@
         }
     }
 
-<<<<<<< HEAD
-=======
     /// Adds a fragment to the `MessageBuffer`.
     ///
     /// This function inserts the fragment data into the appropriate position in the buffer and
@@ -142,7 +140,6 @@
     ///
     /// # Arguments
     /// - `fragment`: A reference to the incoming fragment.
->>>>>>> 6fe57171
     pub fn add_fragment(&mut self, fragment: &Fragment) {
         let start_index = MAX_FRAGMENT_SIZE * fragment.fragment_index as usize;
         let end_index = start_index + fragment.length as usize;
