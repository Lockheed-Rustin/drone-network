--- conflicted
+++ resolved
@@ -8,10 +8,7 @@
 wg_2024 = { git = "https://github.com/WGL-2024/WGL_repo_2024.git" }
 dn_controller = { path = "../dn_controller" }
 dn_message = { path = "../dn_message" }
-<<<<<<< HEAD
 dn_router = { path = "../dn_router/" }
 rayon = "1.10.0"
-=======
 petgraph = "0.6.5"
-rand = "0.9.0"
->>>>>>> 06be4a77
+rand = "0.9.0"