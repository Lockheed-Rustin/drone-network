use crossbeam_channel::{Receiver, Sender};
use dn_controller::{ServerCommand, ServerEvent};
use std::collections::HashMap;
use wg_2024::network::{NodeId, SourceRoutingHeader};
use wg_2024::packet::{Ack, FloodRequest, FloodResponse, NodeType, Packet, PacketType};

pub struct Server {
    pub id: NodeId,
    pub controller_send: Sender<ServerEvent>,
    pub controller_recv: Receiver<ServerCommand>,
    pub packet_send: HashMap<NodeId, Sender<Packet>>,
    pub packet_recv: Receiver<Packet>,
}

impl Server {
<<<<<<< HEAD
    #[must_use] pub fn new(
=======
    #[must_use]
    pub fn new(
>>>>>>> 36975520
        id: NodeId,
        controller_send: Sender<ServerEvent>,
        controller_recv: Receiver<ServerCommand>,
        packet_send: HashMap<NodeId, Sender<Packet>>,
        packet_recv: Receiver<Packet>,
    ) -> Self {
        Self {
            id,
            controller_send,
            controller_recv,
            packet_send,
            packet_recv,
        }
    }

    pub fn run(&mut self) {
        while let Ok(packet) = self.packet_recv.recv() {
            self.handle_packet(packet);
        }
    }

    fn handle_packet(&mut self, packet: Packet) {
        self.controller_send
            .send(ServerEvent::PacketReceived(packet.clone(), self.id))
            .expect("Error in controller_send");

        match packet.pack_type {
            PacketType::MsgFragment(fragment) => {
                println!("Server#{} received fragment", self.id);
                let hops = packet
                    .routing_header
                    .hops
                    .iter()
                    .copied()
                    .rev()
                    .collect::<Vec<_>>();

                let ack_packet = Packet {
                    pack_type: PacketType::Ack(Ack {
                        fragment_index: fragment.fragment_index,
                    }),
                    routing_header: SourceRoutingHeader { hop_index: 1, hops },
                    session_id: packet.session_id,
                };

                self.packet_send[&ack_packet.routing_header.hops[1]]
                    .send(ack_packet.clone())
                    .expect("Error in send");
                self.controller_send
                    .send(ServerEvent::PacketSent(ack_packet))
                    .expect("Error in controller_send");
            }
            PacketType::Ack(_) => {
                println!("Server#{} received ack", self.id);
            }
            PacketType::Nack(_) => {
                println!("Server#{} received nack", self.id);
            }
            PacketType::FloodRequest(flood_request) => {
                println!("Server#{} received flood request", self.id);
                self.send_flood_response(packet.session_id, flood_request);
            }
            PacketType::FloodResponse(_) => {
                println!("Server#{} received fragment", self.id);
            }
        }
    }

    fn send_flood_response(&self, session_id: u64, mut flood_request: FloodRequest) {
        flood_request.path_trace.push((self.id, NodeType::Server));
        let hops = flood_request
            .path_trace
            .iter()
            .map(|(node_id, _)| *node_id)
            .rev()
            .collect();

        let flood_response_packet = Packet {
            pack_type: PacketType::FloodResponse(FloodResponse {
                flood_id: flood_request.flood_id,
                path_trace: flood_request.path_trace,
            }),
            routing_header: SourceRoutingHeader { hop_index: 1, hops },
            session_id,
        };

        self.packet_send[&flood_response_packet.routing_header.hops[1]]
            .send(flood_response_packet.clone())
            .expect("Error in send");
        self.controller_send
            .send(ServerEvent::PacketSent(flood_response_packet))
            .expect("Error in controller_send");
    }
}<|MERGE_RESOLUTION|>--- conflicted
+++ resolved
@@ -13,12 +13,8 @@
 }
 
 impl Server {
-<<<<<<< HEAD
-    #[must_use] pub fn new(
-=======
     #[must_use]
     pub fn new(
->>>>>>> 36975520
         id: NodeId,
         controller_send: Sender<ServerEvent>,
         controller_recv: Receiver<ServerCommand>,
